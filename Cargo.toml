[package]
name = "marlin"
version = "0.1.0"
authors = [
  "Alessandro Chiesa <alexch@berkeley.edu>",
  "Mary Maller <mary.maller.15@ucl.ac.uk>",
  "Yuncong Hu <huyuncongh@gmail.com>",
  "Pratyush Mishra <pratyush@berkeley.edu>",
  "Noah Vesely <noah.vesely.18@ucl.ac.uk>",
  "Nicholas Ward <npward@berkeley.edu>",
]
description = "A library for the Marlin preprocessing zkSNARK"
repository = "https://github.com/scipr/marlin"
documentation = "https://docs.rs/marlin/"
keywords = ["cryptography", "polynomial commitments", "zkSNARK"]
categories = ["cryptography"]
include = ["Cargo.toml", "src", "README.md", "LICENSE-APACHE", "LICENSE-MIT"]
license = "MIT/Apache-2.0"
edition = "2018"

[dependencies]
<<<<<<< HEAD
algebra = { git = "https://github.com/HorizenOfficial/ginger-lib", branch = "poseidon_sponge", features = ["parallel", "bls12_381", "jubjub", "bn_382", "tweedle"]}
algebra-utils = { git = "https://github.com/HorizenOfficial/ginger-lib", branch = "poseidon_sponge", features = [ "parallel", "fft", "bn_382", "tweedle" ] }
primitives = { git = "https://github.com/HorizenOfficial/ginger-lib", branch = "poseidon_sponge", features = ["bn_382"]}
bench-utils = { git = "https://github.com/HorizenOfficial/ginger-lib", branch = "poseidon_sponge"}
r1cs-core = { git = "https://github.com/HorizenOfficial/ginger-lib", branch = "poseidon_sponge"}
r1cs-std = { git = "https://github.com/HorizenOfficial/ginger-lib", branch = "poseidon_sponge", features = ["bn_382", "tweedle"]}
=======
algebra = { git = "https://github.com/HorizenOfficial/ginger-lib", branch = "algebra_ocl", features = ["parallel"]}
algebra-utils = { git = "https://github.com/HorizenOfficial/ginger-lib", branch = "algebra_ocl", features = [ "parallel", "fft"] }
bench-utils = { git = "https://github.com/HorizenOfficial/ginger-lib", branch = "algebra_ocl"}
r1cs-core = { git = "https://github.com/HorizenOfficial/ginger-lib", branch = "algebra_ocl"}
r1cs-std = { git = "https://github.com/HorizenOfficial/ginger-lib", branch = "algebra_ocl"}
>>>>>>> 9bbeae70

poly-commit = { git = "https://github.com/HorizenLabs/poly-commit", branch = "full_verifier" }

rand = "0.7"
rand_core = { version = "0.5" }
rayon = { version = "1" }
digest = { version = "0.8" }
derivative = { version = "2", features = ["use_core"] }

[dev-dependencies]
algebra = { git = "https://github.com/HorizenOfficial/ginger-lib", branch = "algebra_ocl", features = ["bls12_381", "jubjub", "bn_382", "tweedle"]}
algebra-utils = { git = "https://github.com/HorizenOfficial/ginger-lib", branch = "algebra_ocl", features = [ "bn_382", "tweedle" ] }
r1cs-std = { git = "https://github.com/HorizenOfficial/ginger-lib", branch = "algebra_ocl", features = ["bn_382", "tweedle"]}
blake2 = { version = "0.8", default-features = false }
criterion = "0.3"
rand_xorshift = "0.2"

[features]
print-trace = [ "bench-utils/print-trace" ]
asm = [ "algebra/llvm_asm" ]
parallel = [ "algebra/parallel", "algebra-utils/parallel" ]
gpu = [ "algebra-utils/gpu", "poly-commit/gpu" ]

[[bench]]
name = "bn382_test_circuits"
path = "benches/bn_382_test_circuits.rs"
harness = false
required-features = ["parallel", "asm", "print-trace"]

#[[bench]]
#name = "tweedle_test_circuits"
#path = "benches/tweedle_test_circuits.rs"
#harness = false
#required-features = ["parallel", "asm", "print-trace"]

[profile.release]
opt-level = 3
lto = "thin"
incremental = true
debug-assertions = false
debug = false

[profile.bench]
opt-level = 3
rpath = false
lto = "thin"
incremental = true
debug-assertions = false
debug = false

[profile.dev]
opt-level = 3
rpath = false
lto = "thin"
incremental = true
debug-assertions = true
debug = true

[profile.test]
opt-level = 3
lto = "thin"
incremental = true
debug-assertions = true
debug = true<|MERGE_RESOLUTION|>--- conflicted
+++ resolved
@@ -19,20 +19,12 @@
 edition = "2018"
 
 [dependencies]
-<<<<<<< HEAD
 algebra = { git = "https://github.com/HorizenOfficial/ginger-lib", branch = "poseidon_sponge", features = ["parallel", "bls12_381", "jubjub", "bn_382", "tweedle"]}
 algebra-utils = { git = "https://github.com/HorizenOfficial/ginger-lib", branch = "poseidon_sponge", features = [ "parallel", "fft", "bn_382", "tweedle" ] }
 primitives = { git = "https://github.com/HorizenOfficial/ginger-lib", branch = "poseidon_sponge", features = ["bn_382"]}
 bench-utils = { git = "https://github.com/HorizenOfficial/ginger-lib", branch = "poseidon_sponge"}
 r1cs-core = { git = "https://github.com/HorizenOfficial/ginger-lib", branch = "poseidon_sponge"}
 r1cs-std = { git = "https://github.com/HorizenOfficial/ginger-lib", branch = "poseidon_sponge", features = ["bn_382", "tweedle"]}
-=======
-algebra = { git = "https://github.com/HorizenOfficial/ginger-lib", branch = "algebra_ocl", features = ["parallel"]}
-algebra-utils = { git = "https://github.com/HorizenOfficial/ginger-lib", branch = "algebra_ocl", features = [ "parallel", "fft"] }
-bench-utils = { git = "https://github.com/HorizenOfficial/ginger-lib", branch = "algebra_ocl"}
-r1cs-core = { git = "https://github.com/HorizenOfficial/ginger-lib", branch = "algebra_ocl"}
-r1cs-std = { git = "https://github.com/HorizenOfficial/ginger-lib", branch = "algebra_ocl"}
->>>>>>> 9bbeae70
 
 poly-commit = { git = "https://github.com/HorizenLabs/poly-commit", branch = "full_verifier" }
 
@@ -43,9 +35,9 @@
 derivative = { version = "2", features = ["use_core"] }
 
 [dev-dependencies]
-algebra = { git = "https://github.com/HorizenOfficial/ginger-lib", branch = "algebra_ocl", features = ["bls12_381", "jubjub", "bn_382", "tweedle"]}
-algebra-utils = { git = "https://github.com/HorizenOfficial/ginger-lib", branch = "algebra_ocl", features = [ "bn_382", "tweedle" ] }
-r1cs-std = { git = "https://github.com/HorizenOfficial/ginger-lib", branch = "algebra_ocl", features = ["bn_382", "tweedle"]}
+algebra = { git = "https://github.com/HorizenOfficial/ginger-lib", branch = "poseidon_sponge", features = ["bls12_381", "jubjub", "bn_382", "tweedle"]}
+algebra-utils = { git = "https://github.com/HorizenOfficial/ginger-lib", branch = "poseidon_sponge", features = [ "bn_382", "tweedle" ] }
+r1cs-std = { git = "https://github.com/HorizenOfficial/ginger-lib", branch = "poseidon_sponge", features = ["bn_382", "tweedle"]}
 blake2 = { version = "0.8", default-features = false }
 criterion = "0.3"
 rand_xorshift = "0.2"
