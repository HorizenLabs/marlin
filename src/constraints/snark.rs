use crate::constraints::{
    data_structures::{IndexVerifierKeyVar, PreparedIndexVerifierKeyVar, ProofVar},
    verifier::Marlin as MarlinVerifierGadget,
};
use crate::fiat_shamir::{constraints::FiatShamirRngVar, FiatShamirRng};
use crate::Error::IndexTooLarge;
use crate::{
    IndexProverKey, IndexVerifierKey, Marlin, MarlinConfig, PreparedIndexVerifierKey, Proof,
    UniversalSRS,
};
use ark_crypto_primitives::snark::{
    constraints::{SNARKGadget, UniversalSetupSNARKGadget},
    NonNativeFieldInputVar, UniversalSetupIndexError, SNARK,
};
use ark_ff::{test_rng, PrimeField, ToConstraintField};
use ark_poly_commit::{PCCheckVar, PolynomialCommitment};
use ark_r1cs_std::{bits::boolean::Boolean, ToConstraintFieldGadget};
use ark_relations::lc;
use ark_relations::r1cs::{
    ConstraintSynthesizer, ConstraintSystemRef, LinearCombination, SynthesisError, Variable,
};
use ark_snark::UniversalSetupSNARK;
use core::cmp::min;
use core::fmt::{Debug, Formatter};
use core::marker::PhantomData;
use rand::{CryptoRng, RngCore};

<<<<<<< HEAD
#[derive(PartialEq, PartialOrd, Clone)]
=======
//pub type Error = Box<dyn ark_std::error::Error>;

#[derive(Clone, PartialEq, PartialOrd)]
>>>>>>> 5ad89e57
pub struct MarlinBound {
    pub max_degree: usize,
}

impl Default for MarlinBound {
    fn default() -> Self {
        Self { max_degree: 200000 }
    }
}

impl Debug for MarlinBound {
    fn fmt(&self, f: &mut Formatter<'_>) -> core::fmt::Result {
        write!(f, "{}", self.max_degree)
    }
}
<<<<<<< HEAD

=======
>>>>>>> 5ad89e57
pub struct MarlinSNARK<
    F: PrimeField,
    FSF: PrimeField,
    PC: PolynomialCommitment<F>,
    FS: FiatShamirRng<F, FSF>,
    MC: MarlinConfig,
> {
    f_phantom: PhantomData<F>,
    fsf_phantom: PhantomData<FSF>,
    pc_phantom: PhantomData<PC>,
    fs_phantom: PhantomData<FS>,
    mc_phantom: PhantomData<MC>,
}

impl<F, FSF, PC, FS, MC> SNARK<F> for MarlinSNARK<F, FSF, PC, FS, MC>
where
    F: PrimeField,
    FSF: PrimeField,
    PC: PolynomialCommitment<F>,
    FS: FiatShamirRng<F, FSF>,
    MC: MarlinConfig,
    PC::VerifierKey: ToConstraintField<FSF>,
    PC::Commitment: ToConstraintField<FSF>,
{
    type ProvingKey = IndexProverKey<F, PC>;
    type VerifyingKey = IndexVerifierKey<F, PC>;
    type ProcessedVerifyingKey = PreparedIndexVerifierKey<F, PC>;
    type Proof = Proof<F, PC>;
    type Error = Box<MarlinError>;

    fn circuit_specific_setup<C: ConstraintSynthesizer<F>, R: RngCore + CryptoRng>(
        circuit: C,
        rng: &mut R,
    ) -> Result<(Self::ProvingKey, Self::VerifyingKey), Self::Error> {
        Ok(Marlin::<F, FSF, PC, FS, MC>::circuit_specific_setup(circuit, rng).unwrap())
    }

    fn prove<C: ConstraintSynthesizer<F>, R: RngCore>(
        pk: &Self::ProvingKey,
        circuit: C,
        rng: &mut R,
    ) -> Result<Self::Proof, Self::Error> {
        match Marlin::<F, FSF, PC, FS, MC>::prove(&pk, circuit, rng) {
            Ok(res) => Ok(res),
            Err(e) => Err(Box::new(MarlinError::from(e))),
        }
    }

    fn verify(vk: &Self::VerifyingKey, x: &[F], proof: &Self::Proof) -> Result<bool, Self::Error> {
        match Marlin::<F, FSF, PC, FS, MC>::verify(vk, x, proof) {
            Ok(res) => Ok(res),
            Err(e) => Err(Box::new(MarlinError::from(e))),
        }
    }

    fn process_vk(vk: &Self::VerifyingKey) -> Result<Self::ProcessedVerifyingKey, Self::Error> {
        let prepared_vk = PreparedIndexVerifierKey::prepare(vk);
        Ok(prepared_vk)
    }

    fn verify_with_processed_vk(
        pvk: &Self::ProcessedVerifyingKey,
        x: &[F],
        proof: &Self::Proof,
    ) -> Result<bool, Self::Error> {
        match Marlin::<F, FSF, PC, FS, MC>::prepared_verify(pvk, x, proof) {
            Ok(res) => Ok(res),
            Err(e) => Err(Box::new(MarlinError::from(e))),
        }
    }
}

impl<F, FSF, PC, FS, MC> UniversalSetupSNARK<F> for MarlinSNARK<F, FSF, PC, FS, MC>
where
    F: PrimeField,
    FSF: PrimeField,
    PC: PolynomialCommitment<F>,
    FS: FiatShamirRng<F, FSF>,
    MC: MarlinConfig,
    PC::VerifierKey: ToConstraintField<FSF>,
    PC::Commitment: ToConstraintField<FSF>,
{
    type ComputationBound = MarlinBound;
    type PublicParameters = (MarlinBound, UniversalSRS<F, PC>);

    fn universal_setup<R: RngCore>(
        bound: &Self::ComputationBound,
        rng: &mut R,
    ) -> Result<Self::PublicParameters, Self::Error> {
        let Self::ComputationBound { max_degree } = bound;

        match Marlin::<F, FSF, PC, FS, MC>::universal_setup(1, 1, (max_degree + 5) / 3, rng) {
            Ok(res) => Ok((bound.clone(), res)),
            Err(e) => Err(Box::new(MarlinError::from(e))),
        }
    }

    fn index<C: ConstraintSynthesizer<F>, R: RngCore>(
        crs: &Self::PublicParameters,
        circuit: C,
        _rng: &mut R,
    ) -> Result<
        (Self::ProvingKey, Self::VerifyingKey),
        UniversalSetupIndexError<Self::ComputationBound, Self::Error>,
    > {
        let index_res = Marlin::<F, FSF, PC, FS, MC>::index(&crs.1, circuit);
        match index_res {
            Ok(res) => Ok(res),
            Err(err) => match err {
                IndexTooLarge(v) => Err(UniversalSetupIndexError::NeedLargerBound(MarlinBound {
                    max_degree: v,
                })),
                _ => Err(UniversalSetupIndexError::Other(Box::new(
                    MarlinError::from(err),
                ))),
            },
        }
    }
}

pub struct MarlinSNARKGadget<F, FSF, PC, FS, MC, PCG, FSG>
where
    F: PrimeField,
    FSF: PrimeField,
    PC: PolynomialCommitment<F>,
    FS: FiatShamirRng<F, FSF>,
    MC: MarlinConfig,
    PCG: PCCheckVar<F, PC, FSF>,
    FSG: FiatShamirRngVar<F, FSF, FS>,
{
    pub f_phantom: PhantomData<F>,
    pub fsf_phantom: PhantomData<FSF>,
    pub pc_phantom: PhantomData<PC>,
    pub fs_phantom: PhantomData<FS>,
    pub mc_phantom: PhantomData<MC>,
    pub pcg_phantom: PhantomData<PCG>,
    pub fsg_phantom: PhantomData<FSG>,
}

impl<F, FSF, PC, FS, MC, PCG, FSG> SNARKGadget<F, FSF, MarlinSNARK<F, FSF, PC, FS, MC>>
    for MarlinSNARKGadget<F, FSF, PC, FS, MC, PCG, FSG>
where
    F: PrimeField,
    FSF: PrimeField,
    PC: PolynomialCommitment<F>,
    FS: FiatShamirRng<F, FSF>,
    MC: MarlinConfig,
    PCG: PCCheckVar<F, PC, FSF>,
    FSG: FiatShamirRngVar<F, FSF, FS>,
    PC::VerifierKey: ToConstraintField<FSF>,
    PC::Commitment: ToConstraintField<FSF>,
    PCG::VerifierKeyVar: ToConstraintFieldGadget<FSF>,
    PCG::CommitmentVar: ToConstraintFieldGadget<FSF>,
{
    type ProcessedVerifyingKeyVar = PreparedIndexVerifierKeyVar<F, FSF, PC, PCG, FS, FSG>;
    type VerifyingKeyVar = IndexVerifierKeyVar<F, FSF, PC, PCG>;
    type InputVar = NonNativeFieldInputVar<F, FSF>;
    type ProofVar = ProofVar<F, FSF, PC, PCG>;

    type VerifierSize = MarlinBound;

    fn verifier_size(
        circuit_vk: &<MarlinSNARK<F, FSF, PC, FS, MC> as SNARK<F>>::VerifyingKey,
    ) -> Self::VerifierSize {
        Self::VerifierSize {
            max_degree: circuit_vk.index_info.max_degree(),
        }
    }

    fn verify_with_processed_vk(
        circuit_pvk: &Self::ProcessedVerifyingKeyVar,
        x: &Self::InputVar,
        proof: &Self::ProofVar,
    ) -> Result<Boolean<FSF>, SynthesisError> {
        Ok(
            MarlinVerifierGadget::<F, FSF, PC, PCG>::prepared_verify(&circuit_pvk, &x.val, proof)
                .unwrap(),
        )
    }

    fn verify(
        circuit_vk: &Self::VerifyingKeyVar,
        x: &Self::InputVar,
        proof: &Self::ProofVar,
    ) -> Result<Boolean<FSF>, SynthesisError> {
        Ok(
            MarlinVerifierGadget::<F, FSF, PC, PCG>::verify::<FS, FSG>(circuit_vk, &x.val, proof)
                .unwrap(),
        )
    }
}

#[derive(Clone)]
pub struct MarlinBoundCircuit<F: PrimeField> {
    pub bound: MarlinBound,
    pub fsf_phantom: PhantomData<F>,
}

impl<F: PrimeField> From<MarlinBound> for MarlinBoundCircuit<F> {
    fn from(bound: MarlinBound) -> Self {
        Self {
            bound,
            fsf_phantom: PhantomData,
        }
    }
}

impl<F: PrimeField> ConstraintSynthesizer<F> for MarlinBoundCircuit<F> {
    fn generate_constraints(self, cs: ConstraintSystemRef<F>) -> Result<(), SynthesisError> {
        let MarlinBound { max_degree } = self.bound;

        let num_variables = max_degree / 3;
        let num_constraints = max_degree / 3;

        let mut vars: Vec<Variable> = vec![];
        for _ in 0..num_variables - 1 {
            let var_i = cs.new_witness_variable(|| Ok(F::zero()))?;
            vars.push(var_i);
        }

        let mut rng = test_rng();

        let mut non_zero_remaining = (max_degree + 5) / 3;
        for _ in 0..num_constraints {
            if non_zero_remaining > 0 {
                let num_for_this_constraint = min(non_zero_remaining, num_variables - 1);

                let mut lc_a = LinearCombination::zero();
                let mut lc_b = LinearCombination::zero();
                let mut lc_c = LinearCombination::zero();

                for i in 0..num_for_this_constraint {
                    lc_a = lc_a + (F::rand(&mut rng), vars[i].clone());
                    lc_b = lc_b + (F::rand(&mut rng), vars[i].clone());
                    lc_c = lc_c + (F::rand(&mut rng), vars[i].clone());
                }

                cs.enforce_constraint(lc_a, lc_b, lc_c)?;

                non_zero_remaining -= num_for_this_constraint;
            } else {
                cs.enforce_constraint(lc!(), lc!(), lc!())?;
            }
        }

        Ok(())
    }
}

impl<F, FSF, PC, FS, MC, PCG, FSG>
    UniversalSetupSNARKGadget<F, FSF, MarlinSNARK<F, FSF, PC, FS, MC>>
    for MarlinSNARKGadget<F, FSF, PC, FS, MC, PCG, FSG>
where
    F: PrimeField,
    FSF: PrimeField,
    PC: PolynomialCommitment<F>,
    FS: FiatShamirRng<F, FSF>,
    MC: MarlinConfig,
    PCG: PCCheckVar<F, PC, FSF>,
    FSG: FiatShamirRngVar<F, FSF, FS>,
    PC::VerifierKey: ToConstraintField<FSF>,
    PC::Commitment: ToConstraintField<FSF>,
    PCG::VerifierKeyVar: ToConstraintFieldGadget<FSF>,
    PCG::CommitmentVar: ToConstraintFieldGadget<FSF>,
{
    type BoundCircuit = MarlinBoundCircuit<F>;
}

pub struct MarlinError {
    pub error_msg: String,
}

impl<E> From<crate::Error<E>> for MarlinError
where
    E: ark_std::error::Error,
{
    fn from(e: crate::Error<E>) -> Self {
        match e {
            IndexTooLarge(v) => Self {
                error_msg: String::from(format!("index too large, needed deegree {}", v)),
            },
            crate::Error::<E>::AHPError(err) => match err {
                crate::ahp::Error::MissingEval(str) => Self {
                    error_msg: String::from("missing eval: ") + &*str,
                },
                crate::ahp::Error::InvalidPublicInputLength => Self {
                    error_msg: String::from("invalid public input length"),
                },
                crate::ahp::Error::InstanceDoesNotMatchIndex => Self {
                    error_msg: String::from("instance does not match index"),
                },
                crate::ahp::Error::NonSquareMatrix => Self {
                    error_msg: String::from("non-sqaure matrix"),
                },
                crate::ahp::Error::ConstraintSystemError(error) => Self {
                    error_msg: error.to_string(),
                },
            },
            crate::Error::<E>::R1CSError(err) => Self {
                error_msg: err.to_string(),
            },
            crate::Error::<E>::PolynomialCommitmentError(err) => Self {
                error_msg: err.to_string(),
            },
        }
    }
}

impl Debug for MarlinError {
    fn fmt(&self, f: &mut Formatter<'_>) -> core::fmt::Result {
        write!(f, "{}", self.error_msg)
    }
}

impl core::fmt::Display for MarlinError {
    fn fmt(&self, f: &mut Formatter<'_>) -> core::fmt::Result {
        write!(f, "{}", self.error_msg)
    }
}

impl ark_std::error::Error for MarlinError {}

#[cfg(test)]
mod test {
    use crate::MarlinConfig;
    #[derive(Clone)]
    pub struct TestMarlinConfig;
    impl MarlinConfig for TestMarlinConfig {
        const FOR_RECURSION: bool = true;
    }

    #[derive(Copy, Clone, Debug)]
    pub struct Mnt64298cycle;
    impl CycleEngine for Mnt64298cycle {
        type E1 = MNT6_298;
        type E2 = MNT4_298;
    }

    use crate::fiat_shamir::constraints::FiatShamirAlgebraicSpongeRngVar;
    use crate::fiat_shamir::poseidon::constraints::PoseidonSpongeVar;
    use crate::fiat_shamir::poseidon::PoseidonSponge;
    use crate::fiat_shamir::FiatShamirAlgebraicSpongeRng;
    use crate::snark::{
        crate::{MarlinSNARK, MarlinSNARKGadget},
        SNARKGadget, SNARK,
    };
    use algebra::{
        mnt4_298::{Fq as MNT4Fq, Fr as MNT4Fr, MNT4_298 as MNT4PairingEngine},
        MNT4_298, MNT6_298,
    };
    use ark_ec::{CycleEngine, PairingEngine, UniformRand};
    use ark_ff::{Field, UniformRand};
    use ark_r1cs_std::alloc::AllocVar;
    use ark_r1cs_std::eq::EqGadget;
    use ark_r1cs_std::{bits::boolean::Boolean, mnt4_298::PairingVar as MNT4PairingVar};
    use ark_relations::r1cs::{
        lc, ConstraintSynthesizer, ConstraintSystem, ConstraintSystemRef, SynthesisError,
    };
    use core::ops::MulAssign;
    use poly_commit::marlin_pc::{MarlinKZG10, MarlinKZG10Gadget};

    #[derive(Copy, Clone)]
    struct Circuit<F: Field> {
        a: Option<F>,
        b: Option<F>,
        num_constraints: usize,
        num_variables: usize,
    }

    impl<ConstraintF: Field> ConstraintSynthesizer<ConstraintF> for Circuit<ConstraintF> {
        fn generate_constraints(
            self,
            cs: ConstraintSystemRef<ConstraintF>,
        ) -> Result<(), SynthesisError> {
            let a = cs.new_witness_variable(|| self.a.ok_or(SynthesisError::AssignmentMissing))?;
            let b = cs.new_witness_variable(|| self.b.ok_or(SynthesisError::AssignmentMissing))?;
            let c = cs.new_input_variable(|| {
                let mut a = self.a.ok_or(SynthesisError::AssignmentMissing)?;
                let b = self.b.ok_or(SynthesisError::AssignmentMissing)?;

                a.mul_assign(&b);
                Ok(a)
            })?;

            for _ in 0..(self.num_variables - 3) {
                let _ =
                    cs.new_witness_variable(|| self.a.ok_or(SynthesisError::AssignmentMissing))?;
            }

            for _ in 0..self.num_constraints {
                cs.enforce_constraint(lc!() + a, lc!() + b, lc!() + c)
                    .unwrap();
            }
            Ok(())
        }
    }

    type TestSNARK = MarlinSNARK<MNT4Fr, MNT4Fq, MarlinKZG10<MNT4_298>, FS4, TestMarlinConfig>;
    type FS4 = FiatShamirAlgebraicSpongeRng<MNT4Fr, MNT4Fq, PoseidonSponge<MNT4Fq>>;
    type PCGadget4 = MarlinKZG10Gadget<Mnt64298cycle, MNT4PairingVar>;
    type FSG4 = FiatShamirAlgebraicSpongeRngVar<
        MNT4Fr,
        MNT4Fq,
        PoseidonSponge<MNT4Fq>,
        PoseidonSpongeVar<MNT4Fq>,
    >;
    type TestSNARKGadget = MarlinSNARKGadget<
        MNT4Fr,
        MNT4Fq,
        MarlinKZG10<MNT4_298>,
        FS4,
        TestMarlinConfig,
        PCGadget4,
        FSG4,
    >;

    #[test]
    fn marlin_snark_test() {
        let mut rng = ark_ff::test_rng();
        let a = MNT4Fr::rand(&mut rng);
        let b = MNT4Fr::rand(&mut rng);
        let mut c = a;
        c.mul_assign(&b);

        let circ = Circuit {
            a: Some(a.clone()),
            b: Some(b.clone()),
            num_constraints: 100,
            num_variables: 25,
        };

        let (pk, vk) = TestSNARK::circuit_specific_setup(circ, &mut rng).unwrap();

        let proof = TestSNARK::prove(&pk, circ.clone(), &mut rng).unwrap();

        assert!(
            TestSNARK::verify(&vk, &vec![c], &proof).unwrap(),
            "The native verification check fails."
        );

        let cs_sys = ConstraintSystem::<MNT4Fq>::new();
        let cs = ConstraintSystemRef::new(cs_sys);

        let input_gadget = <TestSNARKGadget as SNARKGadget<
            <MNT4PairingEngine as PairingEngine>::Fr,
            <MNT4PairingEngine as PairingEngine>::Fq,
            TestSNARK,
        >>::InputVar::new_input(
            ark_relations::ns!(cs, "new_input"), || Ok(vec![c])
        )
        .unwrap();

        let proof_gadget = <TestSNARKGadget as SNARKGadget<
            <MNT4PairingEngine as PairingEngine>::Fr,
            <MNT4PairingEngine as PairingEngine>::Fq,
            TestSNARK,
        >>::ProofVar::new_witness(
            ark_relations::ns!(cs, "alloc_proof"), || Ok(proof)
        )
        .unwrap();
        let vk_gadget = <TestSNARKGadget as SNARKGadget<
            <MNT4PairingEngine as PairingEngine>::Fr,
            <MNT4PairingEngine as PairingEngine>::Fq,
            TestSNARK,
        >>::VerifyingKeyVar::new_constant(
            ark_relations::ns!(cs, "alloc_vk"), vk.clone()
        )
        .unwrap();

        assert!(
            cs.is_satisfied().unwrap(),
            "Constraints not satisfied: {}",
            cs.which_is_unsatisfied().unwrap().unwrap_or_default()
        );

        let verification_result = <TestSNARKGadget as SNARKGadget<
            <MNT4PairingEngine as PairingEngine>::Fr,
            <MNT4PairingEngine as PairingEngine>::Fq,
            TestSNARK,
        >>::verify(
            ark_relations::ns!(cs, "verify").cs(),
            &vk_gadget,
            &input_gadget,
            &proof_gadget,
        )
        .unwrap();

        assert!(
            cs.is_satisfied().unwrap(),
            "Constraints not satisfied: {}",
            cs.which_is_unsatisfied().unwrap().unwrap_or_default()
        );

        verification_result
            .enforce_equal(&Boolean::Constant(true))
            .unwrap();

        assert!(
            cs.is_satisfied().unwrap(),
            "Constraints not satisfied: {}",
            cs.which_is_unsatisfied().unwrap().unwrap_or_default()
        );

        let pvk = TestSNARK::process_vk(&vk).unwrap();
        let pvk_gadget = <TestSNARKGadget as SNARKGadget<
            <MNT4PairingEngine as PairingEngine>::Fr,
            <MNT4PairingEngine as PairingEngine>::Fq,
            TestSNARK,
        >>::ProcessedVerifyingKeyVar::new_constant(
            ark_relations::ns!(cs, "alloc_pvk"),
            pvk.clone(),
        )
        .unwrap();
        TestSNARKGadget::verify_with_processed_vk(
            ark_relations::ns!(cs, "verify_with_processed_vk").cs(),
            &pvk_gadget,
            &input_gadget,
            &proof_gadget,
        )
        .unwrap()
        .enforce_equal(&Boolean::Constant(true))
        .unwrap();

        assert!(
            cs.is_satisfied().unwrap(),
            "Constraints not satisfied: {}",
            cs.which_is_unsatisfied().unwrap().unwrap_or_default()
        );
    }
}<|MERGE_RESOLUTION|>--- conflicted
+++ resolved
@@ -25,13 +25,7 @@
 use core::marker::PhantomData;
 use rand::{CryptoRng, RngCore};
 
-<<<<<<< HEAD
-#[derive(PartialEq, PartialOrd, Clone)]
-=======
-//pub type Error = Box<dyn ark_std::error::Error>;
-
 #[derive(Clone, PartialEq, PartialOrd)]
->>>>>>> 5ad89e57
 pub struct MarlinBound {
     pub max_degree: usize,
 }
@@ -47,10 +41,7 @@
         write!(f, "{}", self.max_degree)
     }
 }
-<<<<<<< HEAD
-
-=======
->>>>>>> 5ad89e57
+
 pub struct MarlinSNARK<
     F: PrimeField,
     FSF: PrimeField,
@@ -393,10 +384,6 @@
     use crate::fiat_shamir::poseidon::constraints::PoseidonSpongeVar;
     use crate::fiat_shamir::poseidon::PoseidonSponge;
     use crate::fiat_shamir::FiatShamirAlgebraicSpongeRng;
-    use crate::snark::{
-        crate::{MarlinSNARK, MarlinSNARKGadget},
-        SNARKGadget, SNARK,
-    };
     use algebra::{
         mnt4_298::{Fq as MNT4Fq, Fr as MNT4Fr, MNT4_298 as MNT4PairingEngine},
         MNT4_298, MNT6_298,
@@ -411,6 +398,9 @@
     };
     use core::ops::MulAssign;
     use poly_commit::marlin_pc::{MarlinKZG10, MarlinKZG10Gadget};
+    use crate::constraints::snark::{MarlinSNARK, MarlinSNARKGadget};
+    use ark_poly_commit::marlin_pc::{MarlinKZG10, MarlinKZG10Gadget};
+    use ark_crypto_primitives::snark::{SNARKGadget, SNARK};
 
     #[derive(Copy, Clone)]
     struct Circuit<F: Field> {
