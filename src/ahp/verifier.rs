--- conflicted
+++ resolved
@@ -118,11 +118,8 @@
         _: &'a mut FS,
         with_vanishing: bool,
     ) -> (QuerySet<'b, F>, VerifierState<F>) {
-<<<<<<< HEAD
 
         let alpha = state.first_round_msg.unwrap().alpha;
-=======
->>>>>>> 9bbeae70
         let beta = state.second_round_msg.unwrap().beta;
         let gamma = state.gamma.unwrap();
 
